"""
Module for LCLS's special motor records.
"""
import logging
import os
import shutil

from ophyd.device import Component as Cpt
from ophyd.device import Device
from ophyd.device import FormattedComponent as FCpt
from ophyd.epics_motor import EpicsMotor
from ophyd.ophydobj import Kind
from ophyd.signal import EpicsSignal, EpicsSignalRO, Signal
from ophyd.status import DeviceStatus, MoveStatus, SubscriptionStatus
from ophyd.status import wait as status_wait
from ophyd.utils import LimitError
from ophyd.utils.epics_pvs import raise_if_disconnected

from pcdsdevices.pv_positioner import PVPositionerComparator

from .doc_stubs import basic_positioner_init
from .interface import FltMvInterface
<<<<<<< HEAD
from .pseudopos import OffsetMotorBase, delay_class_factory
from .signal import PytmcSignal
=======
from .pseudopos import DelayBase, OffsetMotorBase
from .signal import EpicsSignalROEditMD, PytmcSignal
>>>>>>> a80ca3f1
from .utils import get_status_value
from .variety import set_metadata

logger = logging.getLogger(__name__)


class EpicsMotorInterface(FltMvInterface, EpicsMotor):
    """
    The standard EpicsMotor class, but with our interface attached.

    This includes some PCDS preferences, but not any IOC differences.

    Notes
    -----
    The full list of preferences implemented here are:

        1. Use the FltMvInterface mixin class for some name aliases and
           bells-and-whistles level functions.
        2. Instead of using the limit fields on the setpoint PV, the EPICS
           motor class has the 'LLM' and 'HLM' soft limit fields for
           convenient usage. Unfortunately, pyepics does not update its
           internal cache of the limits after the first get attempt. We
           therefore disregard the internal limits of the PV and use the soft
           limit records exclusively.
        3. The disable puts field '.DISP' is added, along with :meth:`enable`
           and :meth:`disable` convenience methods. When '.DISP' is 1, puts to
           the motor record will be ignored, effectively disabling the
           interface.
        4. The description field keeps track of the motors scientific use along
           the beamline.
    """
    # Enable/Disable puts
    disabled = Cpt(EpicsSignal, ".DISP", kind='omitted')
    set_metadata(disabled, dict(variety='command-enum'))
    # Description is valuable
    description = Cpt(EpicsSignal, '.DESC', kind='normal')
    # Current Dial position
    dial_position = Cpt(EpicsSignalRO, '.DRBV', kind='normal')

    tab_whitelist = ["set_current_position", "home", "velocity", "enable",
                     "disable", "check_limit_switches", "get_low_limit",
                     "set_low_limit", "get_high_limit", "set_high_limit"]

    set_metadata(EpicsMotor.home_forward, dict(variety='command-proc',
                                               value=1))
    EpicsMotor.home_forward.kind = Kind.normal
    set_metadata(EpicsMotor.home_reverse, dict(variety='command-proc',
                                               value=1))
    EpicsMotor.home_reverse.kind = Kind.normal
    set_metadata(EpicsMotor.low_limit_switch, dict(variety='bitmask', bits=1))
    EpicsMotor.low_limit_switch.kind = Kind.normal
    set_metadata(EpicsMotor.high_limit_switch, dict(variety='bitmask', bits=1))
    EpicsMotor.high_limit_switch.kind = Kind.normal
    set_metadata(EpicsMotor.motor_done_move, dict(variety='bitmask', bits=1))
    EpicsMotor.motor_done_move.kind = Kind.omitted
    set_metadata(EpicsMotor.motor_is_moving, dict(variety='bitmask', bits=1))
    EpicsMotor.motor_is_moving.kind = Kind.normal
    set_metadata(EpicsMotor.motor_stop, dict(variety='command-proc', value=1))
    EpicsMotor.motor_stop.kind = Kind.normal
    EpicsMotor.direction_of_travel.kind = Kind.normal

    def format_status_info(self, status_info):
        """
        Override status info handler to render the motor.

        Display motor status info in the ipython terminal.

        Parameters
        ----------
        status_info: dict
            Nested dictionary. Each level has keys name, kind, and is_device.
            If is_device is True, subdevice dictionaries may follow. Otherwise,
            the only other key in the dictionary will be value.

        Returns
        -------
        status: str
            Formatted string with all relevant status information.
        """
        description = get_status_value(status_info, 'description', 'value')
        units = get_status_value(status_info, 'user_setpoint', 'units')
        dial = get_status_value(status_info, 'dial_position', 'value')
        user = get_status_value(status_info, 'position')

        low, high = self.limits
        switch_limits = self.check_limit_switches()

        name = ' '.join(self.prefix.split(':'))
        name = f'{name}: {self.prefix}'
        if description:
            name = f'{description}: {self.prefix}'

        return f"""\
{name}
Current position (user, dial): {user}, {dial} [{units}]
User limits (low, high): {low}, {high} [{units}]
Preset position: {self.presets.state()}
Limit Switch: {switch_limits}
"""

    @property
    def limits(self):
        """Override the limits attribute"""
        return self._get_epics_limits()

    def _get_epics_limits(self):
        limits = self.user_setpoint.limits
        if limits is None or limits == (None, None):
            # Not initialized
            return (0, 0)
        return limits

    def enable(self):
        """
        Enables the motor.

        When disabled, all EPICS puts to the base record will be dropped.
        """

        return self.disabled.put(value=0)

    def disable(self):
        """
        Disables the motor.

        When disabled, all EPICS puts to the base record will be dropped.
        """

        return self.disabled.put(value=1)

    def check_value(self, value):
        """
        Raise an exception if the motor cannot move to value.

        The full list of checks done in this method:

            - Check if the value is within the soft limits of the motor.
            - Check if the motor is disabled ('.DISP' field).

        Raises
        ------
        MotorDisabledError
            If the motor is passed any motion command when disabled.

        ~ophyd.utils.errors.LimitError
            When the provided value is outside the range of the low
            and high limits.
        """

        # First check that the user has returned a valid EPICS value. It will
        # not consult the limits of the PV itself because limits=False
        super().check_value(value)

        # Find the soft limit values from EPICS records and check that this
        # command will be accepted by the motor
        if any(self.limits):
            if not (self.low_limit <= value <= self.high_limit):
                raise LimitError("Value {} outside of range: [{}, {}]"
                                 .format(value, self.low_limit,
                                         self.high_limit))

        # Find the value for the disabled attribute
        if self.disabled.get() == 1:
            raise MotorDisabledError("Motor is not enabled. Motion requests "
                                     "ignored")

    def check_limit_switches(self):
        """
        Check the limits switches.

        Returns
        -------
        limit_switch_indicator : str
            Indicate which limit switch is activated.
        """
        low = self.low_limit_switch.get()
        high = self.high_limit_switch.get()
        if low and high:
            return "Low [x] High [x]"
        elif low:
            return "Low [x] High []"
        elif high:
            return "Low [] High [x]"
        else:
            return "Low [] High []"

    def get_low_limit(self):
        """Get the low limit."""
        return self.low_limit_travel.get()

    def set_low_limit(self, value):
        """
        Set the low limit.

        Parameters
        ----------
        value : float
            Limit of travel in the negative direction.

        Raises
        ------
        ValueError
            When motor in motion or position outside of limit.
        """
        if self.moving:
            raise ValueError('Motor is in motion, cannot set the low limit!')

        if value > self.position:
            raise ValueError(f'Could not set motor low limit to {value} at'
                             f' position {self.position}. Low limit must '
                             'be lower than the current position.')

        _current_high_limit = self.limits[1]
        if value > _current_high_limit:
            raise ValueError(f'Could not set motor low limit to {value}.'
                             'Low limit must be lower than the current'
                             f'high limit: {_current_high_limit}')

        # update EPICS limits
        self.low_limit_travel.put(value)

    def get_high_limit(self):
        """Get high limit."""
        return self.high_limit_travel.get()

    def set_high_limit(self, value):
        """
        Limit of travel in the positive direction.

        Parameters
        ----------
        value : float
            High limit value to be set.

        Raises
        ------
        ValueError
            When motor in motion or position outside of limit.
        """
        if self.moving:
            raise ValueError('Motor is in motion, cannot set the high limit!')

        if value < self.position:
            raise ValueError(f'Could not set motor high limit to {value} '
                             f'at position {self.position}. High limit '
                             'must be higher than the current position.')

        _current_low_limit = self.limits[0]
        if value < _current_low_limit:
            raise ValueError(f'Could not set motor high limit to {value}. '
                             'High limit must be higher than the current low '
                             f'limit: {_current_low_limit}')
        # update EPICS limits
        self.high_limit_travel.put(value)

    def clear_limits(self):
        """Set both low and high limits to 0."""
        self.high_limit_travel.put(0)
        self.low_limit_travel.put(0)


class PCDSMotorBase(EpicsMotorInterface):
    """
    EpicsMotor for PCDS.

    This incapsulates all motor record implementations standard for PCDS,
    including but not exclusive to Pico, Piezo, IMS and Newport motors. While
    these types of motors may have additional records and configuration
    requirements, this class is meant to handle the shared records between
    them.

    Notes
    -----
    The purpose of this class is to account for the differences between the
    community Motor Record and the PCDS Motor Record. The points that matter
    for this class are:

        1. The 'TDIR' field does not exist on the PCDS implementation. This
        indicates what direction the motor has travelled last. To account for
        this difference, we use the :meth:`._pos_changed` callback to keep
        track of which direction we believe the motor to be travelling
        and store this in a simple :class:`~ophyd.signal.Signal`.
        2. The 'SPG' field implements the three states used in the LCLS
        motor record.  This is a reduced version of the standard EPICS
        'SPMG' field.  Setting to 'STOP', 'PAUSE' and 'GO'  will respectively
        stop motor movement, pause a move in progress, or resume a paused move.
    """

    # Disable missing field that our EPICS motor record lacks
    # This attribute is tracked by the _pos_changed callback
    direction_of_travel = Cpt(Signal, kind='omitted')
    # This attribute changes if the motor is stopped and unable to move 'Stop',
    # paused and ready to resume on Go 'Paused', and to resume a move 'Go'.
    motor_spg = Cpt(EpicsSignal, '.SPG', kind='omitted')

    tab_whitelist = ["spg_stop", "spg_pause", "spg_go"]

    def __init__(self, *args, **kwargs):
        super().__init__(*args, **kwargs)
        self.stage_sigs[self.motor_spg] = 2

    def spg_stop(self):
        """
        Stops the motor.

        After which the motor must be set back to 'go' via :meth:`.spg_go` in
        order to move again.
        """

        return self.motor_spg.put(value='Stop')

    def spg_pause(self):
        """
        Pauses a move.

        Move will resume if :meth:`.go` is called.
        """

        return self.motor_spg.put(value='Pause')

    def spg_go(self):
        """Resumes paused movement."""
        return self.motor_spg.put(value='Go')

    def check_value(self, value):
        """
        Raise an exception if the motor cannot move to value.

        The full list of checks done in this method:

            - Check if the value is within the soft limits of the motor.
            - Check if the motor is disabled ('.DISP' field).
            - Check if the spg field is on "pause" or "stop".

        Raises
        ------
        MotorDisabledError
            If the motor is passed any motion command when disabled, or if
            the '.SPG' field is not set to 'Go'.

        ~ophyd.utils.errors.LimitError
            When the provided value is outside the range of the low
            and high limits.
        """

        super().check_value(value)

        if self.motor_spg.get() in [0, 'Stop']:
            raise MotorDisabledError("Motor is stopped.  Motion requests "
                                     "ignored until motor is set to 'Go'")

        if self.motor_spg.get() in [1, 'Pause']:
            raise MotorDisabledError("Motor is paused.  If a move is set, "
                                     "motion will resume when motor is set "
                                     "to 'Go'")

    def _pos_changed(self, timestamp=None, old_value=None,
                     value=None, **kwargs):
        # Store the internal travelling direction of the motor to account for
        # the fact that our EPICS motor does not have TDIR field
        try:
            comparison = int(value > old_value)
            self.direction_of_travel.put(comparison)
        except TypeError:
            # We have some sort of null/None/default value
            logger.debug('Could not compare value=%s > old_value=%s',
                         value, old_value)
        # Pass information to PositionerBase
        super()._pos_changed(timestamp=timestamp, old_value=old_value,
                             value=value, **kwargs)

    def screen(self):
        """
        Opens Epics motor expert screen e.g. for reseting motor after stalling.
        """
        executable = 'motor-expert-screen'
        if shutil.which(executable) is None:
            logger.error('%s is not on path, we cannot start the screen',
                         executable)
            return
        arg = self.prefix
        os.system(executable + ' ' + arg)


class IMS(PCDSMotorBase):
    """
    PCDS implementation of the Motor Record for IMS motors.

    This is a subclass of :class:`PCDSMotorBase`.
    """

    __doc__ += basic_positioner_init
    # Bit masks to clear errors and flags
    _bit_flags = {'powerup': {'clear': 36,
                              'readback': 24},
                  'stall': {'clear': 40,
                            'readback': 22},
                  'error': {'clear': 48,
                            'readback': 15,
                            'mask': 0x7f}}
    # Custom IMS bit fields
    reinit_command = Cpt(EpicsSignal, '.RINI', kind='omitted')
    bit_status = Cpt(EpicsSignalRO, '.MSTA', kind='omitted')
    seq_seln = Cpt(EpicsSignal, ':SEQ_SELN', kind='omitted')
    error_severity = Cpt(EpicsSignal, '.SEVR', kind='omitted')
    part_number = Cpt(EpicsSignalRO, '.PN', kind='omitted')

    # IMS velocity has limits
    velocity = Cpt(EpicsSignal, '.VELO', limits=True, kind='config')
    velocity_base = Cpt(EpicsSignal, '.VBAS', kind='omitted')
    velocity_max = Cpt(EpicsSignal, '.VMAX', kind='config')

    tab_whitelist = ['auto_setup', 'reinitialize', 'clear_.*']

    def stage(self):
        """
        Stage the IMS motor.

        This clears all present flags on the motor and reinitializes the motor
        if we don't register a valid part number.
        """

        # Check the part number to avoid crashing the IOC
        if not self.part_number.get() or self.error_severity.get() == 3:
            self.reinitialize(wait=True)
        # Clear any pre-existing flags
        self.clear_all_flags()
        return super().stage()

    def auto_setup(self):
        """
        Automated setup of the IMS motor.

        If necessarry this command will:

            * Reinitialize the motor.
            * Clear powerup, stall and error flags.
        """

        # Reinitialize if necessary
        if not self.part_number.get() or self.error_severity.get() == 3:
            self.reinitialize(wait=True)
        # Clear all flags
        self.clear_all_flags()

    def reinitialize(self, wait=False):
        """
        Reinitialize the IMS motor.

        Parameters
        ----------
        wait : bool
            Wait for the motor to be fully intialized.

        Returns
        -------
        :class:`~ophyd.status.SubscriptionStatus`
            Status object reporting the initialization state of the motor.
        """
        logger.info('Reinitializing motor')
        # Issue command
        self.reinit_command.put(1)

        # Check error
        def initialize_complete(value=None, **kwargs):
            return value != 3

        # Generate a status
        st = SubscriptionStatus(self.error_severity,
                                initialize_complete,
                                settle_time=0.5)
        # Wait on status if requested
        if wait:
            status_wait(st)
        return st

    def clear_all_flags(self):
        """Clear all the flags from the IMS motor."""
        # Clear all flags
        for func in (self.clear_powerup, self.clear_stall, self.clear_error):
            func(wait=True)

    def clear_powerup(self, wait=False, timeout=10):
        """Clear powerup flag."""
        return self._clear_flag('powerup', wait=wait, timeout=timeout)

    def clear_stall(self, wait=False, timeout=5):
        """Clear stall flag."""
        return self._clear_flag('stall', wait=wait, timeout=timeout)

    def clear_error(self, wait=False, timeout=10):
        """Clear error flag."""
        return self._clear_flag('error', wait=wait, timeout=timeout)

    def _clear_flag(self, flag, wait=False, timeout=10):
        """Clear flag whose information is in :attr:`._bit_flags`"""
        # Gather our flag information
        flag_info = self._bit_flags[flag]
        bit = flag_info['readback']
        mask = flag_info.get('mask', 1)

        # Create a callback function to check for bit
        def flag_is_cleared(value=None, **kwargs):
            return not bool((int(value) >> bit) & mask)

        # Check that we need to actually set the flag
        if flag_is_cleared(value=self.bit_status.get()):
            logger.debug("%s flag is not currently active", flag)
            st = DeviceStatus(self)
            st.set_finished()
            return st

        # Issue our command
        logger.info('Clearing %s flag ...', flag)
        self.seq_seln.put(flag_info['clear'])
        # Generate a status
        st = SubscriptionStatus(self.bit_status, flag_is_cleared)
        if wait:
            status_wait(st, timeout=timeout)
        return st


class Newport(PCDSMotorBase):
    """
    PCDS implementation of the Motor Record for Newport motors.

    This is a subclass of :class:`PCDSMotorBase` that:
    - Overwrites missing signals for Newports
    - Disables the :meth:`home` method broken for Newports
    - Does special metadata handling because this is broken for Newports
    """

    __doc__ += basic_positioner_init
    # Overrides are in roughly the same order as from EpicsMotor

    # Override from EpicsMotor to change class for MD update
    user_readback = Cpt(EpicsSignalROEditMD, '.RBV', kind='hinted',
                        auto_monitor=True)

    # Override from EpicsMotor to disable
    offset_freeze_switch = Cpt(Signal, kind='omitted')

    # Override from EpicsMotor to add subscription
    motor_egu = Cpt(EpicsSignal, '.EGU', kind='config',
                    auto_monitor=True)

    # Override from EpicsMotor to add subscription
    high_limit_travel = Cpt(EpicsSignal, '.HLM', kind='omitted',
                            auto_monitor=True)
    low_limit_travel = Cpt(EpicsSignal, '.LLM', kind='omitted',
                           auto_monitor=True)

    # Override from EpicsMotor to disable
    home_forward = Cpt(Signal, kind='omitted')
    home_reverse = Cpt(Signal, kind='omitted')

    # Add new signal for subscription
    motor_prec = Cpt(EpicsSignalRO, '.PREC', kind='omitted',
                     auto_monitor=True)

    def home(self, *args, **kwargs):
        # This function should eventually be used. There is a way to home
        # Newport motors to a reference mark
        raise NotImplementedError("Homing is not yet implemented for Newport "
                                  "motors")

    # This needs to be re-done if you override user_readback
    @user_readback.sub_value
    def _pos_changed(self, *args, **kwargs):
        super()._pos_changed(*args, **kwargs)

    @motor_egu.sub_value
    def _update_units(self, value, **kwargs):
        self.user_readback._override_metadata(units=value)

    @high_limit_travel.sub_value
    def _update_hlt(self, value, **kwargs):
        self.user_readback._override_metadata(upper_ctrl_limit=value)

    @low_limit_travel.sub_value
    def _update_llt(self, value, **kwargs):
        self.user_readback._override_metadata(lower_ctrl_limit=value)

    @motor_prec.sub_value
    def _update_prec(self, value, **kwargs):
        self.user_readback._override_metadata(precision=value)


DelayNewport = delay_class_factory(Newport)


class OffsetMotor(OffsetMotorBase):
    motor = FCpt(IMS, '{self._motor_prefix}')


class PMC100(PCDSMotorBase):
    """
    PCDS implementation of the Motor Record PMC100 motors.

    This is a subclass of :class:`PCDSMotorBase` that overwrites missing
    signals and disables the :meth:`.home` method, because it will not work the
    same way for Newport motors.
    """

    __doc__ += basic_positioner_init

    home_forward = Cpt(Signal, kind='omitted')
    home_reverse = Cpt(Signal, kind='omitted')

    def home(self, *args, **kwargs):
        raise NotImplementedError("PMC100 motors have no homing procedure")


class BeckhoffAxisPLC(Device):
    """Error handling for the Beckhoff Axis PLC code."""
    status = Cpt(PytmcSignal, 'sErrorMessage', io='i', kind='normal',
                 string=True, doc='PLC error or warning')
    err_code = Cpt(PytmcSignal, 'nErrorId', io='i', kind='normal',
                   doc='Current NC error code')
    cmd_err_reset = Cpt(PytmcSignal, 'bReset', io='o', kind='normal',
                        doc='Command to reset an active error')
    cmd_home = Cpt(PytmcSignal, 'bHomeCmd', io='o', kind='normal',
                   doc='Start TwinCAT homing routine.')
    home_pos = Cpt(PytmcSignal, 'fHomePosition', io='io', kind='config',
                   doc='Numeric position of home.')

    set_metadata(err_code, dict(variety='scalar', display_format='hex'))
    set_metadata(cmd_err_reset, dict(variety='command', value=1))
    set_metadata(cmd_home, dict(variety='command-proc', value=1))


class BeckhoffAxis(EpicsMotorInterface):
    """
    Beckhoff Axis motor record as implemented by ESS and extended by us.

    This class adds a convenience :meth:`.clear_error` method, and makes
    sure to call it on stage.

    It also exposes the PLC debug PVs.
    """

    __doc__ += basic_positioner_init
    tab_whitelist = ['clear_error']

    plc = Cpt(BeckhoffAxisPLC, ':PLC:', kind='normal',
              doc='PLC error handling.')
    motor_spmg = Cpt(EpicsSignal, '.SPMG', kind='config',
                     doc='Stop, Pause, Move, Go')

    # Clear the normal homing PVs that don't really work here
    home_forward = None
    home_reverse = None

    def clear_error(self):
        """Clear any active motion errors on this axis."""
        self.plc.cmd_err_reset.put(1)

    def stage(self):
        """
        Stage the Beckhoff axis.

        This simply clears any errors. Stage is called at the start of most
        :mod:`bluesky` plans.
        """

        self.clear_error()
        return super().stage()

    @raise_if_disconnected
    def home(self, direction=None, wait=True, **kwargs):
        """
        Perform the configured homing function.

        This is set on the controller. Unlike other kinds of axes, only
        the single pre-programmed homing routine can be used, so the
        ``direction`` argument has no effect.
        """
        self._run_subs(sub_type=self._SUB_REQ_DONE, success=False)
        self._reset_sub(self._SUB_REQ_DONE)

        status = MoveStatus(self, self.plc.home_pos.get(),
                            timeout=None, settle_time=self._settle_time)
        self.plc.cmd_home.put(1)

        self.subscribe(status._finished, event_type=self._SUB_REQ_DONE,
                       run=False)

        try:
            if wait:
                status_wait(status)
        except KeyboardInterrupt:
            self.stop()
            raise

        return status


class MotorDisabledError(Exception):
    """Error that indicates that we are not allowed to move."""
    pass


class SmarActOpenLoop(Device):
    """
    Class containing the open loop PVs used to control an un-encoded SmarAct
    stage.

    Can be used for sub-classing, or creating a simple  device without the
    motor record PVs.
    """

    # Voltage for sawtooth ramp
    step_voltage = Cpt(EpicsSignal, ':STEP_VOLTAGE', kind='omitted',
                       doc='Voltage for sawtooth (0-100V)')
    # Frequency of steps
    step_freq = Cpt(EpicsSignal, ':STEP_FREQ', kind='config',
                    doc='Sawtooth drive frequency')
    # Number of steps per step forward, backward command
    jog_step_size = Cpt(EpicsSignal, ':STEP_COUNT', kind='normal',
                        doc='Number of steps per FWD/BWD command')
    # Jog forward
    jog_fwd = Cpt(EpicsSignal, ':STEP_FORWARD', kind='normal',
                  doc='Jog the stage forward')
    set_metadata(jog_fwd, dict(variety='command-proc', value=1))
    # Jog backward
    jog_rev = Cpt(EpicsSignal, ':STEP_REVERSE', kind='normal',
                  doc='Jog the stage backward')
    set_metadata(jog_rev, dict(variety='command-proc', value=1))
    # Total number of steps counted
    total_step_count = Cpt(EpicsSignalRO, ':TOTAL_STEP_COUNT', kind='normal',
                           doc='Current open loop step count')
    # Reset steps ("home")
    step_clear_cmd = Cpt(EpicsSignal, ':CLEAR_COUNT', kind='config',
                         doc='Clear the current step count')
    set_metadata(step_clear_cmd, dict(variety='command-proc', value=1))
    # Scan move
    scan_move = Cpt(EpicsSignal, ':SCAN_POS', write_pv=':SCAN_MOVE',
                    kind='config',
                    doc='Set current piezo voltage (in 16 bit ADC steps)')


class SmarActTipTilt(Device):
    """
    Class for bundling two SmarActOpenLoop axes arranged in a tip-tilt mirro
    positioning configuration into a single device.

    Parameters:
    -----------
    prefix : str <optional, default=''>
        The base PV of the stages. Can be omitted, but then tip_pv and
        tilt_pv must specify the full stage PV.

    tip_pv : str
        The PV suffix of the "tip" axis to add to the device prefix. Any PV
        separator (e.g. ':') must be included.

    tilt_pv : str
        The PV suffix of the "tilt" axis to add to the device prefix. Any PV
        separator (e.g. ':') must be included.

    Examples
    --------
    # Tip Tilt stage with same base PV
    tt = SmarActTipTilt(prefix='LAS:MCS2:01', tip_pv=':M1', tilt_pv=':M2')

    # Tip Tilt stage with different base PV (separate controller, etc.)
    tt2 = SmarActTipTilt(tip_pv='LAS:MCS2:01:M1', tilt_pv='LAS:MCS2:02:M1')
    """

    tip = FCpt(SmarActOpenLoop, '{prefix}{self._tip_pv}', kind='normal')
    tilt = FCpt(SmarActOpenLoop, '{prefix}{self._tilt_pv}', kind='normal')

    def __init__(self, prefix='', *, tip_pv, tilt_pv, **kwargs):
        self._tip_pv = tip_pv
        self._tilt_pv = tilt_pv
        super().__init__(prefix, **kwargs)


class SmarActOpenLoopPositioner(PVPositionerComparator):
    """
    Positioner class for SmarAct open loop stages. Intended to be used in
    BlueSky scans. Uses an integer open loop step count as the position.
    """
    setpoint = Cpt(EpicsSignal, ':SET_TOTAL_STEP_COUNT')
    readback = Cpt(EpicsSignalRO, ':TOTAL_STEP_COUNT')
    atol = 1  # step count after move should be exact, but let's be cautious

    egu = 'steps'

    open_loop = Cpt(SmarActOpenLoop, '', kind='normal')

    def done_comparator(self, readback, setpoint):
        return setpoint-self.atol < readback < setpoint+self.atol


class SmarAct(EpicsMotorInterface):
    """
    Class for encoded SmarAct motors controlled via the MCS2 controller.
    """
    # Positioner type - only useful for encoded stages
    pos_type = Cpt(EpicsSignal, ':PTYPE_RBV', write_pv=':PTYPE', kind='config')

    # These PVs will probably not be needed for most encoded motors, but can be
    # useful
    open_loop = Cpt(SmarActOpenLoop, '', kind='omitted')


def _GetMotorClass(basepv):
    """
    Function to determine the appropriate motor class based on the PV.
    """
    # Available motor types
    motor_types = (('MMS', IMS),
                   ('CLZ', IMS),
                   ('CLF', IMS),
                   ('MMN', Newport),
                   ('MZM', PMC100),
                   ('MMB', BeckhoffAxis),
                   ('PIC', PCDSMotorBase),
                   ('MCS', SmarAct))
    # Search for component type in prefix
    for cpt_abbrev, _type in motor_types:
        if f':{cpt_abbrev}:' in basepv:
            logger.debug("Found %r in basepv %r, loading %r",
                         cpt_abbrev, basepv, _type)
            return _type
    # Default to ophyd.EpicsMotor
    logger.warning("Unable to find type of motor based on component. "
                   "Using 'ophyd.EpicsMotor'")
    return EpicsMotor


def Motor(prefix, **kwargs):
    """
    Load a PCDSMotor with the correct class based on prefix.

    The prefix is searched for one of the component keys in the table below. If
    none of these are found, by default an `EpicsMotor` will be used.

    +---------------+-------------------------+
    | Component Key + Python Class            |
    +===============+=========================+
    | MMS           | :class:`.IMS`           |
    +---------------+-------------------------+
    | CLZ           | :class:`.IMS`           |
    +---------------+-------------------------+
    | CLF           | :class:`.IMS`           |
    +---------------+-------------------------+
    | MMN           | :class:`.Newport`       |
    +---------------+-------------------------+
    | MZM           | :class:`.PMC100`        |
    +---------------+-------------------------+
    | MMB           | :class:`.BeckhoffAxis`  |
    +---------------+-------------------------+
    | PIC           | :class:`.PCDSMotorBase` |
    +---------------+-------------------------+
    | MCS           | :class:`.SmarAct`       |
    +---------------+-------------------------+

    Parameters
    ----------
    prefix : str
        Prefix of motor.

    kwargs
        Passed to class constructor.
    """

    # Determine motor class
    cls = _GetMotorClass(prefix)

    return cls(prefix, **kwargs)<|MERGE_RESOLUTION|>--- conflicted
+++ resolved
@@ -20,13 +20,8 @@
 
 from .doc_stubs import basic_positioner_init
 from .interface import FltMvInterface
-<<<<<<< HEAD
 from .pseudopos import OffsetMotorBase, delay_class_factory
-from .signal import PytmcSignal
-=======
-from .pseudopos import DelayBase, OffsetMotorBase
 from .signal import EpicsSignalROEditMD, PytmcSignal
->>>>>>> a80ca3f1
 from .utils import get_status_value
 from .variety import set_metadata
 
