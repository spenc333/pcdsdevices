--- conflicted
+++ resolved
@@ -160,17 +160,12 @@
                           doc='high voltage digital output')
     interlock_ok = Cpt(EpicsSignalRO, ':ILK_OK_RBV', kind='normal',
                        doc='interlock  is ok when true')
-<<<<<<< HEAD
     protection_setpoint = Cpt(EpicsSignalWithRBV, ':AT_VAC_SP', kind='omitted',
                               doc='Protection/At Vacuum Setpoint')
     setpoint_hysterisis = Cpt(EpicsSignalWithRBV, ':SP_HYS', kind='omitted',
                               doc='Protection Setpoint Hysterisis')
-    pump_on = Cpt(EpicsSignalRO, ':HV_DI_RBV', kind='normal',
-                  doc='ion pump output state')
-=======
     pump_on_status = Cpt(EpicsSignalRO, ':HV_DI_RBV', kind='normal',
                          doc='ion pump output state')
->>>>>>> 9e20c3c1
     pump_state = Cpt(EpicsSignalRO, ':STATE_RBV', kind='hinted')
     at_vac_setpoint = Cpt(EpicsSignalWithRBV, ':AT_VAC_SP', kind='config',
                           doc='at vacuum set point')
